--- conflicted
+++ resolved
@@ -1,10 +1,6 @@
 [package]
 name = "rust_tokenizers"
-<<<<<<< HEAD
-version = "3.1.1"
-=======
 version = "3.1.0"
->>>>>>> cb36c9b3
 authors = ["Guillaume Becquin <guillaume.becquin@gmail.com>"]
 edition = "2018"
 description = "High performance tokenizers for Rust"
@@ -21,22 +17,17 @@
 serde = {version = "1.0.106", features = ["derive"]}
 serde_json = "1.0.44"
 regex = "1.3.1"
-protobuf = "= 2.14.0"
-radix_trie = "0.1.6"
-hashbrown = "0.7.2"
 
 [dev-dependencies]
 tempfile = "3.1.0"
 dirs = "2.0.0"
 reqwest = {version = "0.10.4", features = ["blocking"]}
 
-[build-dependencies]
-protobuf-codegen-pure = {version = "2.8.1", optional = true}
-
 [lib]
 name = "rust_tokenizers"
 path = "src/lib.rs"
 crate-type = ["lib"]
 
-[features]
-proto-compile = [ "protobuf-codegen-pure" ]+[[bin]]
+name = "rust_tokenizers_bin"
+path = "src/main.rs"